--- conflicted
+++ resolved
@@ -8,9 +8,7 @@
 description = "A MCP host for Dive"
 readme = "README.md"
 requires-python = ">=3.12"
-authors = [
-    { name = "Louis Liu", email = "louis@funmula.com" }
-]
+authors = [{ name = "Louis Liu", email = "louis@funmula.com" }]
 license = "MIT"
 license-files = ["LICENSE"]
 dependencies = [
@@ -29,14 +27,11 @@
     "pywin32>=306; sys_platform == 'win32' or platform_system == 'Windows'",
     "sqlite-vec>=0.1.0",
     "psycopg[binary]>=3.2.5",
-    "alembic>=1.15.1,< 1.16", # Alembic doesn't use SemVer https://alembic.sqlalchemy.org/en/latest/front.html#versioning-scheme
+    "alembic>=1.15.1,< 1.16",                                                # Alembic doesn't use SemVer https://alembic.sqlalchemy.org/en/latest/front.html#versioning-scheme
     "sqlalchemy[asyncio]>=2.0.38",
     "psycopg2-binary>=2.9.10",
     "asyncpg>=0.30.0",
-<<<<<<< HEAD
-=======
     "python-multipart>=0.0.20",
->>>>>>> 0bd12a11
 ]
 classifiers = [
     "Programming Language :: Python :: 3",
@@ -46,12 +41,7 @@
 
 [project.optional-dependencies]
 clipboard = []
-dev = [
-    "pytest",
-    "pytest-asyncio",
-    "langchain-community",
-    "ruff"
-]
+dev = ["pytest", "pytest-asyncio", "langchain-community", "ruff"]
 
 [project.urls]
 Homepage = "https://github.com/OpenAgentPlatform/dive-mcp-py"
@@ -70,26 +60,72 @@
 [tool.ruff]
 target-version = "py312"
 line-length = 88
-lint.select = ["E", "F", "B", "I", "W", "C90", "N", "D", "UP", "ANN", "S", "BLE", "A", "COM", "C4", "DTZ", "T10", "EM", "EXE", "ISC", "ICN", "G", "INP", "PIE", "T20", "PYI", "PT", "Q", "RSE", "RET", "SLF", "SLOT", "SIM", "TID", "TCH", "ARG", "PTH", "ERA", "PD", "PGH", "PL", "NPY", "RUF"]
-<<<<<<< HEAD
-lint.ignore = ["ANN401", "D100", "D104", "D105", "EM", "ERA001", "COM812"]
-=======
+lint.select = [
+    "E",
+    "F",
+    "B",
+    "I",
+    "W",
+    "C90",
+    "N",
+    "D",
+    "UP",
+    "ANN",
+    "S",
+    "BLE",
+    "A",
+    "COM",
+    "C4",
+    "DTZ",
+    "T10",
+    "EM",
+    "EXE",
+    "ISC",
+    "ICN",
+    "G",
+    "INP",
+    "PIE",
+    "T20",
+    "PYI",
+    "PT",
+    "Q",
+    "RSE",
+    "RET",
+    "SLF",
+    "SLOT",
+    "SIM",
+    "TID",
+    "TCH",
+    "ARG",
+    "PTH",
+    "ERA",
+    "PD",
+    "PGH",
+    "PL",
+    "NPY",
+    "RUF",
+]
 lint.ignore = [
-    "ANN401", 
-    "D100", 
-    "D104", 
-    "D105", 
-    "EM", 
-    "ERA001", 
-    "COM812", 
-    "B008" # For FastAPI 'Depends' usage
+    "ANN401",
+    "D100",
+    "D104",
+    "D105",
+    "EM",
+    "ERA001",
+    "COM812",
+    "B008",   # For FastAPI 'Depends' usage
 ]
->>>>>>> 0bd12a11
 # Follow Google Style Guide
 lint.extend-select = ["I"]
 
 [tool.ruff.lint.per-file-ignores]
-"tests/**/*.py" = ["S101", "ANN", "D107", "ARG001", "PLR2004"]  # Allow assert statements in test files
+"tests/**/*.py" = [
+    "S101",
+    "ANN",
+    "D107",
+    "ARG001",
+    "PLR2004",
+] # Allow assert statements in test files
 "dive_mcp_host/cli/**/*.py" = ["S101", "ANN", "D107", "T201"]
 
 [tool.ruff.format]
@@ -100,15 +136,21 @@
 docstring-code-line-length = 88
 
 [tool.ruff.lint.pydocstyle]
-convention = "google"  # Use Google-style docstrings
+convention = "google" # Use Google-style docstrings
 
 [tool.ruff.lint.isort]
 force-single-line = false
 known-first-party = ["dive_mcp_host"]
-section-order = ["future", "standard-library", "third-party", "first-party", "local-folder"]
+section-order = [
+    "future",
+    "standard-library",
+    "third-party",
+    "first-party",
+    "local-folder",
+]
 
 [tool.ruff.lint.flake8-quotes]
 docstring-quotes = "double"
 
 [tool.ruff.lint.pycodestyle]
-max-doc-length = 88
+max-doc-length = 88