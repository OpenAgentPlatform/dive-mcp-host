[build-system]
requires = ["hatchling"]
build-backend = "hatchling.build"

[project]
name = "dive-mcp-host"
version = "0.1.5"
description = "A MCP host for Dive"
readme = "README.md"
requires-python = ">=3.12"
authors = [
    { name = "Alex Fang", email = "alex@funmula.com" },
    { name = "Benny Ling", email = "benny@funmula.com" },
    { name = "Louis Liu", email = "louis@funmula.com" }
]
license = "MIT"
license-files = ["LICENSE"]
dependencies = [
    "langchain-anthropic>=0.3.12",
    "langchain-core>=0.3.59",
    "langchain-google-genai>=2.1.4",
    "langchain-openai>=0.3.16",
    "langchain-ollama>=0.3.2",
    "langchain-mistralai>=0.2.10",
    "langchain-aws>=0.2.22",
    "langchain>=0.3.25",
    "langgraph-checkpoint-postgres>=2.0.21",
    "langgraph-checkpoint-sqlite>=2.0.7",
    "langgraph-prebuilt>=0.1.8",
    "langgraph>=0.4.3",
    "fastapi>=0.115.12",
    "mcp>=1.7.1",
    "anyio>=4.9.0",
    "pydantic>=2.11.4",
    "pywin32>=310; sys_platform == 'win32' or platform_system == 'Windows'",
    "sqlite-vec>=0.1.6",
    "psycopg[binary]>=3.2.5",
    "alembic>=1.15.2,< 1.16", # Alembic doesn't use SemVer https://alembic.sqlalchemy.org/en/latest/front.html#versioning-scheme
    "sqlalchemy[asyncio]>=2.0.40",
    "psycopg2-binary>=2.9.10",
    "asyncpg>=0.30.0",
    "python-multipart>=0.0.20",
    "pillow>=11.1.0",
<<<<<<< HEAD
    "websockets >= 15.0",
    "python-dotenv>=1.0.1",
=======
    "websockets >= 15.0.1",
>>>>>>> b6725c8d
]
classifiers = [
    "Programming Language :: Python :: 3",
    "License :: OSI Approved :: MIT License",
    "Operating System :: OS Independent",
]

[project.optional-dependencies]
clipboard = []
dev = [
    "pytest",
    "pytest-asyncio",
    "pytest-integration",
    "pytest-timeout",
    "langchain-community",
    "ruff",
]

[project.urls]
Homepage = "https://github.com/OpenAgentPlatform/dive-mcp-py"

[project.scripts]
dive_httpd = "dive_mcp_host.httpd._main:main"
dive_cli = "dive_mcp_host.cli:main"

[tool.pytest.ini_options]
testpaths = ["tests"]
python_files = "test_*.py"
python_functions = "test_*"
asyncio_mode = "strict"
asyncio_default_fixture_loop_scope = "function"
markers = ["integration: mark test as integration test"]
timeout = 60
filterwarnings = [
    'ignore:Accessing this attribute on the instance',
    'ignore:fields may not start with an underscore',
]

[tool.ruff]
target-version = "py312"
line-length = 88
lint.select = [
    "E",
    "F",
    "B",
    "I",
    "W",
    "C90",
    "N",
    "D",
    "UP",
    "ANN",
    "S",
    "BLE",
    "A",
    "COM",
    "C4",
    "DTZ",
    "T10",
    "EM",
    "EXE",
    "ISC",
    "ICN",
    "G",
    "INP",
    "PIE",
    "T20",
    "PYI",
    "PT",
    "Q",
    "RSE",
    "RET",
    "SLF",
    "SLOT",
    "SIM",
    "TID",
    "TCH",
    "ARG",
    "PTH",
    "ERA",
    "PD",
    "PGH",
    "PL",
    "NPY",
    "RUF",
]
lint.ignore = [
    "ANN401",
    "D100",
    "D104",
    "D105",
    "EM",
    "ERA001",
    "COM812",
    "B008",   # For FastAPI 'Depends' usage
    "S101",   # Need assert statements for unknown values
    "PGH003",
    "TC006", # forces use of string type for 'cast' ex: cast("dict[str, Any]", response.json())
]
# Follow Google Style Guide
lint.extend-select = ["I"]

[tool.ruff.lint.per-file-ignores]
"**/test_*.py" = ["S101", "ANN", "D107", "ARG001", "PLR2004", "SLF001"]
"dive_mcp_host/cli/**/*.py" = ["S101", "ANN", "D107", "T201"]

[tool.ruff.format]
quote-style = "double"
indent-style = "space"
line-ending = "auto"
docstring-code-format = true
docstring-code-line-length = 88

[tool.ruff.lint.pydocstyle]
convention = "google" # Use Google-style docstrings

[tool.ruff.lint.isort]
force-single-line = false
known-first-party = ["dive_mcp_host"]
section-order = [
    "future",
    "standard-library",
    "third-party",
    "first-party",
    "local-folder",
]

[tool.ruff.lint.flake8-quotes]
docstring-quotes = "double"

[tool.ruff.lint.pycodestyle]
max-doc-length = 88<|MERGE_RESOLUTION|>--- conflicted
+++ resolved
@@ -41,12 +41,8 @@
     "asyncpg>=0.30.0",
     "python-multipart>=0.0.20",
     "pillow>=11.1.0",
-<<<<<<< HEAD
-    "websockets >= 15.0",
+    "websockets >= 15.0.1",
     "python-dotenv>=1.0.1",
-=======
-    "websockets >= 15.0.1",
->>>>>>> b6725c8d
 ]
 classifiers = [
     "Programming Language :: Python :: 3",
