--- conflicted
+++ resolved
@@ -598,7 +598,6 @@
                     key: value.get_secret_value()
                     for key, value in self.config.headers.items()
                 },
-<<<<<<< HEAD
             )
         if self.config.transport in ("streamable"):
             return streamablehttp_client(
@@ -607,8 +606,6 @@
                     key: value.get_secret_value()
                     for key, value in self.config.headers.items()
                 },
-=======
->>>>>>> faee3f17
             )
         if self.config.transport == "websocket":
             return websocket_client(
@@ -622,11 +619,7 @@
         """Initialize the HTTP client."""
         async with (
             self._http_get_client() as streams,
-<<<<<<< HEAD
-            ClientSession(*(streams[0], streams[1])) as session,
-=======
             ClientSession(*streams, message_handler=self._message_handler) as session,
->>>>>>> faee3f17
         ):
             await self._init_tool_info(session)
 
@@ -702,13 +695,9 @@
             """
             async with (
                 self._http_get_client() as streams,
-<<<<<<< HEAD
-                ClientSession(*(streams[0], streams[1])) as session,
-=======
                 ClientSession(
                     *streams, message_handler=self._message_handler
                 ) as session,
->>>>>>> faee3f17
                 self._session_wrapper(),
             ):
                 await session.initialize()
@@ -819,13 +808,9 @@
             """
             async with (
                 self._http_get_client() as streams,
-<<<<<<< HEAD
-                ClientSession(*(streams[0], streams[1])) as session,
-=======
                 ClientSession(
                     *streams, message_handler=self._message_handler
                 ) as session,
->>>>>>> faee3f17
                 self._session_wrapper(
                     restart_client=lambda e: isinstance(e, httpx.ConnectError)
                 ),
