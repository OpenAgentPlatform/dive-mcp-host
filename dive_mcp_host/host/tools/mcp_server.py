"""Model for the MCP servers."""

from __future__ import annotations

import asyncio
import os
import sys
import time
from contextlib import AbstractAsyncContextManager, asynccontextmanager, suppress
from json import JSONDecodeError
from json import loads as json_loads
from logging import getLogger
from traceback import format_exception
from typing import TYPE_CHECKING, Any, Literal, Self

import anyio
import httpx
from langchain_core.tools import BaseTool, ToolException
from mcp import ClientSession, McpError, StdioServerParameters, types
from mcp.client.sse import sse_client
from mcp.client.websocket import websocket_client
from pydantic import BaseModel, ConfigDict
from pydantic_core import to_json

from dive_mcp_host.host.errors import (
    InvalidMcpServerError,
    McpSessionClosedOrFailedError,
    McpSessionGroupError,
    McpSessionNotInitializedError,
)
from dive_mcp_host.host.helpers.context import ContextProtocol
from dive_mcp_host.host.tools.local_http_server import local_http_server
from dive_mcp_host.host.tools.log import LogBuffer, LogProxy
from dive_mcp_host.host.tools.model_types import ClientState
from dive_mcp_host.host.tools.stdio_server import stdio_client

if TYPE_CHECKING:
    from collections.abc import AsyncGenerator, Callable

    from anyio.streams.memory import MemoryObjectReceiveStream, MemoryObjectSendStream
    from mcp.shared.message import SessionMessage

<<<<<<< HEAD
    from anyio.streams.memory import (
        MemoryObjectReceiveStream,
        MemoryObjectSendStream,
    )
    from mcp.shared.message import SessionMessage

    from dive_mcp_host.host.conf import (
        ServerConfig,
    )
=======
    from dive_mcp_host.host.conf import ServerConfig
>>>>>>> 3f5eddfd

    type ReadStreamType = MemoryObjectReceiveStream[SessionMessage | Exception]
    type WriteStreamType = MemoryObjectSendStream[SessionMessage]
    type StreamContextType = AbstractAsyncContextManager[
        tuple[ReadStreamType, WriteStreamType]
    ]

logger = getLogger(__name__)


class McpServerInfo(BaseModel):
    """MCP server capability and tool list."""

    name: str
    """The name of the MCP server."""
    tools: list[types.Tool]
    """The tools provided by the MCP server."""
    initialize_result: types.InitializeResult | None
    """The result of the initialize method.

    initialize_result.capabilities: Server capabilities.
    initialize_result.instructions: Server instructions.
    """

    error: BaseException | BaseExceptionGroup | None
    """The error that occurred of the MCP server."""

    client_status: ClientState
    """The status of the client: RUNNING, CLOSED, RESTARTING, or INIT."""

    model_config = ConfigDict(arbitrary_types_allowed=True)

    @property
    def error_str(self) -> str | None:
        """Print the entire error message."""
        if self.error is None:
            return None
        return "\n".join(format_exception(self.error))


class McpServer(ContextProtocol):
    """Base class for MCP servers."""

    RETRY_LIMIT: int = 3
    KEEP_ALIVE_INTERVAL: float = 60
    RESTART_INTERVAL: float = 3

    def __init__(
        self,
        name: str,
        config: ServerConfig,
        log_buffer_length: int = 1000,
    ) -> None:
        """Initialize the McpToolKit."""
        self.name = name
        self.config = config
        self._log_buffer = LogBuffer(name=name, size=log_buffer_length)
        self._stderr_log_proxy = LogProxy(
            callback=self._log_buffer.push_stderr,
            mcp_server_name=self.name,
            stdio=sys.stderr,
        )
        self._stdout_log_proxy = LogProxy(
            callback=self._log_buffer.push_stdout,
            mcp_server_name=self.name,
            stdio=sys.stdout,
        )
        self._cond = asyncio.Condition()
        """The condition variable to synchronize access to shared variables."""
        self._client_status: ClientState = ClientState.INIT
        self._tool_results: types.ListToolsResult | None = None
        self._initialize_result: types.InitializeResult | None = None
        self._session_count: int = 0
        self._exception: BaseException | BaseExceptionGroup | None = None
        self._mcp_tools: list[McpTool] = []
        self._retries: int = 0
        self._last_active: float = 0

        self._task: asyncio.Task | None = None

        self._session: ClientSession | None = None
        self._pid: int | None = None

        """Methods for different server types."""
        if self.config.command:
            if self.config.transport == "stdio":
                self._setup = self._stdio_setup
                self._teardown = self._stdio_teardown
                self._return_session = self._stdio_session
            if self.config.url:
                self._setup = self._local_http_setup
                self._teardown = self._local_http_teardown
                self._return_session = self._local_http_session
        elif self.config.url:
            self._setup = self._http_setup
            self._teardown = self._http_teardown
            self._return_session = self._http_session
        else:
            raise InvalidMcpServerError(self.config.name, "Invalid server config")

    async def _init_tool_info(self, session: ClientSession) -> None:
        """Initialize the session."""
        async with asyncio.timeout(10):
            # When using stdio, the initialize call may block indefinitely
            self._initialize_result = await session.initialize()
        tool_results = await session.list_tools()
        self._last_active = time.time()
        mcp_tools = [McpTool.from_tool(tool, self) for tool in tool_results.tools]
        async with self._cond:
            self._tool_results = tool_results
            self._mcp_tools = mcp_tools
            self._exception = None
            self._retries = 0
            await self.__change_state(ClientState.RUNNING, None, None)
            logger.debug(
                "Client %s initialized successfully with %d tools",
                self.name,
                len(mcp_tools),
            )

    @property
    def log_buffer(self) -> LogBuffer:
        """Get the log buffer."""
        return self._log_buffer

    @property
    def server_info(self) -> McpServerInfo:
        """Get the server info."""
        return McpServerInfo(
            name=self.name,
            initialize_result=self._initialize_result,
            tools=self._tool_results.tools if self._tool_results is not None else [],
            client_status=self._client_status,
            error=self._exception,
        )

    @property
    def mcp_tools(self) -> list[McpTool]:
        """Get the tools."""
        if self._client_status == ClientState.RUNNING:
            return self._mcp_tools
        return []

    def session(self) -> AbstractAsyncContextManager[ClientSession]:
        """Get the session.

        Only one session can exist at a time for a McpStdioServer instance.

        Returns:
            The context manager for the session.
        """
        return self._return_session()

    async def wait(self, states: list[ClientState]) -> bool:
        """Wait until the client is in the given state or in the failed or closed state.

        Returns:
            True if the client is in the given state.
        """
        async with self._cond:
            await self._cond.wait_for(
                lambda: self._client_status
                in [
                    *states,
                    ClientState.FAILED,
                    ClientState.CLOSED,
                ],
            )
            return self._client_status in states

    async def __change_state(
        self,
        new_state: ClientState,
        orig_state: list[ClientState] | None,
        e: BaseException | None | Literal[False],
    ) -> None:
        """Change the client state.

        The caller have to acquire self._cond before calling this function.
        It only notify the condition variable if the state is changed.

        Args:
            new_state: The new state.
            orig_state: The original state.
              Change to new_state if orig_state is None
              or self._client_status == orig_state.
            e: The exception that occurred.
              If e is not False, set self._exception to e.
        """
        if orig_state is None or self._client_status in orig_state:
            if e is not False:
                self._exception = e
            self._client_status = new_state
            log_msg = f"client status changed, {self.name} {new_state}, error: {e}"
            logger.debug(log_msg)
            await self._log_buffer.push_state_change(inpt=log_msg, state=new_state)
            self._cond.notify_all()

    async def _run_in_context(self) -> AsyncGenerator[Self, None]:
        """Get the langchain tools for the MCP servers."""
        await self._setup()
        try:
            yield self
        finally:
            async with self._cond:
                await self.__change_state(
                    ClientState.CLOSED,
                    [ClientState.INIT, ClientState.RUNNING],
                    False,
                )
                logger.debug(
                    "%s: wait all sessions to be closed. now is %s",
                    self.name,
                    self._session_count,
                )
            await self._teardown()

    @asynccontextmanager
    async def _session_wrapper(
        self,
        restart_client: Callable[[Exception], bool] = lambda _: False,
    ) -> AsyncGenerator[None, None]:
        """Wrap the session to suppress session errors and tracking session count."""
        try:
            self._session_count += 1
            yield
        except (ToolException, McpError) as e:
            logger.error("Tool exception for %s: %s", self.name, e)
            raise
        except (
            httpx.HTTPError,
            httpx.StreamError,
            httpx.TimeoutException,
            httpx.TooManyRedirects,
            anyio.BrokenResourceError,
            anyio.ClosedResourceError,
            anyio.EndOfStream,
            Exception,  # Before we know the exception type
        ) as e:
            if restart_client(e):
                async with self._cond:
                    await self.__change_state(
                        ClientState.RESTARTING, [ClientState.RUNNING], e
                    )
                logger.warning(
                    "mcp server %s failed, restarting, %s",
                    self.name,
                    e,
                    extra={
                        "mcp_server": self.name,
                        "client_status": self._client_status,
                    },
                )
            else:
                logger.warning(
                    "mcp server %s failed, %s",
                    self.name,
                    e,
                    extra={
                        "mcp_server": self.name,
                        "client_status": self._client_status,
                    },
                )
            raise
        finally:
            async with self._cond:
                self._session_count -= 1
                self._cond.notify_all()

    async def _stdio_client_watcher(self) -> None:  # noqa: C901, PLR0915
        """Client watcher task.

        Restart the client if need.
        Only this watcher can set the client status to RUNNING / FAILED.
        """
        env = os.environ.copy()
        env.update(self.config.env)
        while True:
            should_break = False
            try:
                logger.debug("Attempting to initialize client %s", self.name)
                async with (
                    stdio_client(
                        server=StdioServerParameters(
                            command=self.config.command,
                            args=self.config.args,
                            env=env,
                        ),
                        errlog=self._stderr_log_proxy,
                    ) as (stream_read, stream_send, pid),
                    ClientSession(stream_read, stream_send) as session,
                ):
                    self._session = session
                    self._pid = pid
                    await self._init_tool_info(session)
                    async with self._cond:
                        await self._cond.wait_for(
                            lambda: self._client_status
                            in [ClientState.CLOSED, ClientState.RESTARTING],
                        )
                        logger.debug(
                            "client watcher %s exited. status: %s",
                            self.name,
                            self._client_status,
                        )
            except* ProcessLookupError as eg:
                # this raised when a stdio process is exited
                # and the initialize call is timeout
                err_msg = f"ProcessLookupError for {self.name}: {eg.exceptions}"
                logger.exception(err_msg)
                self._exception = McpSessionGroupError(
                    err_msg,
                    eg.exceptions,
                )
                should_break = True
            except* (
                FileNotFoundError,
                PermissionError,
                McpError,
                httpx.ConnectError,
                httpx.InvalidURL,
                httpx.TooManyRedirects,
                httpx.ConnectTimeout,
            ) as eg:
                err_msg = (
                    f"Client initialization error for {self.name}: {eg.exceptions}"
                )
                logger.exception(err_msg)
                self._exception = McpSessionGroupError(err_msg, eg.exceptions)
                should_break = True
            except* httpx.HTTPStatusError as eg:
                err_msg = f"Client http error for {self.name}: {eg.exceptions}"
                logger.exception(err_msg)
                self._exception = McpSessionGroupError(err_msg, eg.exceptions)
                for e in eg.exceptions:
                    if (
                        isinstance(e, httpx.HTTPStatusError)
                        and e.response.status_code < 500  # noqa: PLR2004
                        and e.response.status_code != 429  # noqa: PLR2004
                    ):
                        should_break = True
                        break
            except* asyncio.CancelledError as e:
                should_break = True
                logger.debug("Client watcher cancelled for %s", self.name)
            except* BaseException as eg:
                err_msg = (
                    f"Client initialization error for {self.name}: {eg.exceptions}"
                )
                logger.exception(err_msg)
                self._exception = McpSessionGroupError(err_msg, eg.exceptions)

            if self._exception:
                await self._log_buffer.push_session_error(self._exception)

            self._retries += 1
            self._session = None
            if self._client_status == ClientState.CLOSED:
                logger.info("Client %s closed, stopping watcher", self.name)
                return
            if self._retries >= self.RETRY_LIMIT or should_break:
                logger.warning(
                    "client for [%s] failed after %d retries %s",
                    self.name,
                    self._retries,
                    self._exception,
                )
                async with self._cond:
                    if self._client_status != ClientState.CLOSED:
                        await self.__change_state(ClientState.FAILED, None, False)
                return
            logger.debug(
                "Retrying client initialization for %s (attempt %d/%d)",
                self.name,
                self._retries,
                self.RETRY_LIMIT,
            )
            await asyncio.sleep(self.RESTART_INTERVAL)

    async def _stdio_setup(self) -> None:
        """Setup the stdio client."""
        self._task = asyncio.create_task(self._stdio_client_watcher())
        async with self._cond:
            await self._cond.wait_for(
                lambda: self._client_status
                in [ClientState.RUNNING, ClientState.CLOSED, ClientState.FAILED]
            )

    async def _stdio_teardown(self) -> None:
        """Teardown the stdio client."""
        async with self._cond, asyncio.timeout(30):
            try:
                await self._cond.wait_for(
                    lambda: self._session_count == 0,
                )
            except TimeoutError:
                logger.warning(
                    "Timeout to wait %d sessions to be closed",
                    self._session_count,
                )
        if self._task:
            logger.debug("in stdio teardown %s", self._task)
            self._task.cancel()
            async with asyncio.timeout(30):
                with suppress(asyncio.CancelledError):
                    await self._task

    async def _stdio_wait_for_session(self) -> ClientSession:
        """Only called by the session context manager."""
        for retried in range(self.RETRY_LIMIT):
            await self.wait(
                [
                    ClientState.RUNNING,
                ]
            )
            if self._client_status in [ClientState.FAILED, ClientState.CLOSED]:
                logger.error(
                    "Session failed or closed for %s: %s",
                    self.name,
                    self._client_status,
                )
                raise McpSessionClosedOrFailedError(self.name, self._client_status.name)
            now = time.time()
            if (
                self._client_status == ClientState.RUNNING
                and self._session
                and (now - self._last_active > self.KEEP_ALIVE_INTERVAL)
            ):
                # check if the session is still active
                try:
                    logger.debug(
                        "Checking session health for %s (inactive for %.1f seconds)",
                        self.name,
                        now - self._last_active,
                    )
                    async with asyncio.timeout(10):
                        await self._session.send_ping()
                        self._last_active = time.time()
                except Exception as e:  # noqa: BLE001
                    logger.error(
                        "Keep-alive error for %s: %s",
                        self.name,
                        e,
                        extra={
                            "mcp_server": self.name,
                            "client_status": self._client_status,
                        },
                    )
                    async with self._cond:
                        await self.__change_state(
                            ClientState.RESTARTING, [ClientState.RUNNING], e
                        )
            if self._client_status == ClientState.RUNNING and self._session:
                return self._session
            if retried < self.RETRY_LIMIT - 1:
                logger.warning(
                    "Session not initialized, retrying, %s status: %s (attempt %d/%d)",
                    self.name,
                    self._client_status,
                    retried + 1,
                    self.RETRY_LIMIT,
                    extra={
                        "mcp_server": self.name,
                        "client_status": self._client_status,
                    },
                )
                await asyncio.sleep(self.RESTART_INTERVAL)
        logger.error(
            "Session not initialized after %d attempts, %s status: %s",
            self.RETRY_LIMIT,
            self.name,
            self._client_status,
            extra={"mcp_server": self.name, "client_status": self._client_status},
        )
        raise McpSessionNotInitializedError(self.name)

    def _stdio_session(self) -> AbstractAsyncContextManager[ClientSession]:
        """Get the session.

        Only one session can exist at a time for a McpStdioServer instance.

        Returns:
            The context manager for the session.
        """

        @asynccontextmanager
        async def session_ctx() -> AsyncGenerator[ClientSession, None]:
            """Get the session.

            If the session is inactive for a long time, ping it first
            to check if it is still active.
            """
            session = await self._stdio_wait_for_session()
            async with self._session_wrapper(restart_client=lambda _: True):
                await session.initialize()
                yield session

        return session_ctx()

    def _http_get_client(
        self,
    ) -> AbstractAsyncContextManager[tuple[ReadStreamType, WriteStreamType]]:
        assert self.config.url, "url is required"
        if self.config.transport in ("sse", None):
            return sse_client(
                url=self.config.url,
                headers={
                    key: value.get_secret_value()
                    for key, value in self.config.headers.items()
                },
                sse_read_timeout=0.1,
            )
        if self.config.transport == "websocket":
            return websocket_client(
                url=self.config.url,
            )
        raise InvalidMcpServerError(
            self.name, "Only sse and websocket are supported for url."
        )

    async def _http_init_client(self) -> None:
        """Initialize the HTTP client."""
        async with (
            self._http_get_client() as streams,
            ClientSession(*streams) as session,
        ):
            await self._init_tool_info(session)

    async def _http_setup(self) -> None:
        """Setup the http client."""
        logger.error("http setup")
        self._retries = 0
        for _ in range(self.RETRY_LIMIT):
            should_break = False
            try:
                await self._http_init_client()
                async with self._cond:
                    await self.__change_state(ClientState.RUNNING, None, None)
                return
            except* (
                httpx.ConnectError,
                httpx.TooManyRedirects,
            ) as eg:
                logger.error("http setup error %s", eg.exceptions)
                self._exception = McpSessionGroupError(
                    f"Client connection error for {self.name}: {eg.exceptions}",
                    eg.exceptions,
                )
            except* (
                McpError,
                httpx.InvalidURL,
            ) as eg:
                err_msg = (
                    f"Client initialization error for {self.name}: {eg.exceptions}"
                )
                logger.exception(err_msg)
                self._exception = McpSessionGroupError(err_msg, eg.exceptions)
                should_break = True
            except* httpx.HTTPStatusError as eg:
                err_msg = f"Client http error for {self.name}: {eg.exceptions}"
                logger.exception(err_msg)
                self._exception = McpSessionGroupError(err_msg, eg.exceptions)
                for e in eg.exceptions:
                    logger.error("http setup error %s", e)
                    if (
                        isinstance(e, httpx.HTTPStatusError)
                        and e.response.status_code < 500  # noqa: PLR2004
                        and e.response.status_code != 429  # noqa: PLR2004
                    ):
                        should_break = True
            if should_break:
                break
            self._retries += 1
            await asyncio.sleep(self.RESTART_INTERVAL)
        async with self._cond:
            await self.__change_state(ClientState.FAILED, None, self._exception)

    async def _http_teardown(self) -> None:
        """Teardown the http client. Do nothing."""
        logger.error("http teardown")

    def _http_session(self) -> AbstractAsyncContextManager[ClientSession]:
        """Get the session.

        Only one session can exist at a time for a McpStdioServer instance.

        Returns:
            The context manager for the session.
        """

        @asynccontextmanager
        async def session_ctx() -> AsyncGenerator[ClientSession, None]:
            """Get the session.

            If the session is inactive for a long time, ping it first
            to check if it is still active.
            """
            async with (
                self._http_get_client() as streams,
                ClientSession(*streams) as session,
                self._session_wrapper(),
            ):
                await session.initialize()
                yield session

        return session_ctx()

    async def _local_http_process_watcher(self) -> None:
        """Watcher the local http server process."""
        env = os.environ.copy()
        env.update(self.config.env)
        while True:
            should_break = False
            try:
                async with local_http_server(
                    config=self.config,
                    stderrlog=self._stderr_log_proxy,
                    stdoutlog=self._stdout_log_proxy,
                    env=env,
                ) as proc:
                    async with self._cond:
                        self._init_result, tool_results, self._pid = proc
                        self._mcp_tools = [
                            McpTool.from_tool(tool, self) for tool in tool_results.tools
                        ]
                        self._exception = None
                        self._retries = 0
                        await self.__change_state(ClientState.RUNNING, None, None)
                    logger.debug(
                        "Client %s initialized successfully with %d tools",
                        self.name,
                        len(self._mcp_tools),
                    )
                    async with self._cond:
                        await self._cond.wait_for(
                            lambda: self._client_status
                            in [ClientState.CLOSED, ClientState.RESTARTING],
                        )
                        logger.debug(
                            "client watcher %s exited. status: %s",
                            self.name,
                            self._client_status,
                        )
            except (
                InvalidMcpServerError,
                ProcessLookupError,
                FileNotFoundError,
                PermissionError,
                McpError,
                httpx.InvalidURL,
                httpx.TooManyRedirects,
            ) as e:
                logger.exception("Error initializing http server: %s", e)
                self._exception = McpSessionGroupError(
                    f"Error initializing http server: {e}", [e]
                )
                should_break = True
            except asyncio.CancelledError:
                should_break = True
            if self._exception:
                await self._log_buffer.push_session_error(self._exception)
            self._retries += 1

            if self._retries >= self.RETRY_LIMIT or should_break:
                logger.warning(
                    "Client for [%s] failed after %d retries %s",
                    self.name,
                    self._retries,
                    self._exception,
                )
                async with self._cond:
                    if self._client_status != ClientState.CLOSED:
                        await self.__change_state(ClientState.FAILED, None, False)
                return

    async def _local_http_setup(self) -> None:
        """Setup the local http server."""
        self._task = asyncio.create_task(self._local_http_process_watcher())
        async with self._cond:
            await self._cond.wait_for(
                lambda: self._client_status
                in [ClientState.RUNNING, ClientState.CLOSED, ClientState.FAILED]
            )

    async def _local_http_teardown(self) -> None:
        """Teardown the local http server."""
        if self._task:
            self._task.cancel()
            async with asyncio.timeout(30):
                with suppress(asyncio.CancelledError):
                    await self._task

    def _local_http_session(self) -> AbstractAsyncContextManager[ClientSession]:
        """Get the session.

        Only one session can exist at a time for a McpStdioServer instance.

        Returns:
            The context manager for the session.
        """

        @asynccontextmanager
        async def session_ctx() -> AsyncGenerator[ClientSession, None]:
            """Get the session.

            If the session is inactive for a long time, ping it first
            to check if it is still active.
            """
            async with (
                self._http_get_client() as streams,
                ClientSession(*streams) as session,
                self._session_wrapper(
                    restart_client=lambda e: isinstance(e, httpx.ConnectError)
                ),
            ):
                await session.initialize()
                yield session

        return session_ctx()


class McpTool(BaseTool):
    """A tool for the MCP."""

    toolkit_name: str
    description: str = ""
    mcp_server: McpServer
    kwargs_arg: bool = False

    def _run(self, **kwargs: dict[str, Any]) -> str:
        """Run the tool."""
        return asyncio.run(self._arun(**kwargs))

    async def _arun(self, **kwargs: dict[str, Any]) -> str:
        """Run the tool."""
        if not self.kwargs_arg and len(kwargs) == 1 and "kwargs" in kwargs:
            if isinstance(kwargs["kwargs"], str):
                with suppress(JSONDecodeError):
                    kwargs = json_loads(kwargs["kwargs"])
            else:
                kwargs = kwargs["kwargs"]
        logger.debug(
            "Executing tool %s.%s with args: %s", self.toolkit_name, self.name, kwargs
        )
        async with self.mcp_server.session() as session:
            result = await session.call_tool(self.name, arguments=kwargs)
        content = to_json(result.content).decode()
        if result.isError:
            logger.error(
                "Tool execution failed for %s.%s: %s",
                self.toolkit_name,
                self.name,
                content,
            )
        logger.debug("Tool %s.%s executed successfully", self.toolkit_name, self.name)
        return content

    @classmethod
    def from_tool(cls, tool: types.Tool, mcp_server: McpServer) -> Self:
        """Create a McpTool from a langchain tool."""
        input_schema = tool.inputSchema.copy()
        if "properties" not in input_schema:
            input_schema["properties"] = {}
        return cls(
            toolkit_name=mcp_server.name,
            name=tool.name,
            description=tool.description or "",
            mcp_server=mcp_server,
            kwargs_arg="kwargs" in tool.inputSchema,
            args_schema=input_schema,
        )<|MERGE_RESOLUTION|>--- conflicted
+++ resolved
@@ -40,19 +40,7 @@
     from anyio.streams.memory import MemoryObjectReceiveStream, MemoryObjectSendStream
     from mcp.shared.message import SessionMessage
 
-<<<<<<< HEAD
-    from anyio.streams.memory import (
-        MemoryObjectReceiveStream,
-        MemoryObjectSendStream,
-    )
-    from mcp.shared.message import SessionMessage
-
-    from dive_mcp_host.host.conf import (
-        ServerConfig,
-    )
-=======
     from dive_mcp_host.host.conf import ServerConfig
->>>>>>> 3f5eddfd
 
     type ReadStreamType = MemoryObjectReceiveStream[SessionMessage | Exception]
     type WriteStreamType = MemoryObjectSendStream[SessionMessage]
