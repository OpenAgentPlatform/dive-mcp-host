"""Copy of mcp.client.stdio.stdio_client."""

import logging
import subprocess
import sys
from collections.abc import AsyncGenerator
from contextlib import asynccontextmanager
from pathlib import Path

import anyio
import anyio.abc
import anyio.lowlevel
from anyio.streams.memory import MemoryObjectReceiveStream, MemoryObjectSendStream
from anyio.streams.text import TextReceiveStream
from mcp import types
from mcp.client.stdio import StdioServerParameters, get_default_environment
from mcp.client.stdio.win32 import (
    get_windows_executable_command,
    terminate_windows_process,
)
from mcp.shared.message import SessionMessage

from dive_mcp_host.host.tools.log import LogProxy

logger = logging.getLogger(__name__)

# Environment variables to inherit by default
DEFAULT_INHERITED_ENV_VARS = (
    [
        "APPDATA",
        "HOMEDRIVE",
        "HOMEPATH",
        "LOCALAPPDATA",
        "PATH",
        "PROCESSOR_ARCHITECTURE",
        "SYSTEMDRIVE",
        "SYSTEMROOT",
        "TEMP",
        "USERNAME",
        "USERPROFILE",
    ]
    if sys.platform == "win32"
    else ["HOME", "LOGNAME", "PATH", "SHELL", "TERM", "USER"]
)


@asynccontextmanager
async def stdio_client(  # noqa: C901, PLR0915
    server: StdioServerParameters,
    errlog: LogProxy,
) -> AsyncGenerator[
    tuple[
        MemoryObjectReceiveStream[SessionMessage | Exception],
        MemoryObjectSendStream[SessionMessage],
<<<<<<< HEAD
=======
        int,
>>>>>>> 3f5eddfd
    ],
    None,
]:
    """Copy of mcp.client.stdio.stdio_client."""
    read_stream: MemoryObjectReceiveStream[SessionMessage | Exception]
    read_stream_writer: MemoryObjectSendStream[SessionMessage | Exception]

    write_stream: MemoryObjectSendStream[SessionMessage]
    write_stream_reader: MemoryObjectReceiveStream[SessionMessage]

    read_stream_writer, read_stream = anyio.create_memory_object_stream(0)
    write_stream, write_stream_reader = anyio.create_memory_object_stream(0)

    command = _get_executable_command(server.command)

    # Open process with stderr piped for capture
    process = await _create_platform_compatible_process(
        command=command,
        args=server.args,
        env=(
            {**get_default_environment(), **server.env}
            if server.env is not None
            else get_default_environment()
        ),
        cwd=server.cwd,
    )

    async def stderr_reader() -> None:
        try:
            assert process.stderr, "Opened process is missing stderr"
            async for line in TextReceiveStream(
                process.stderr,
                encoding=server.encoding,
                errors=server.encoding_error_handler,
            ):
                await errlog.write(line)
                await errlog.flush()
        except anyio.ClosedResourceError:
            await anyio.lowlevel.checkpoint()
        finally:
            logger.debug("stderr_pipe closed")

    async def stdout_reader() -> None:
        assert process.stdout, "Opened process is missing stdout"

        try:
            async with read_stream_writer:
                buffer = ""
                async for chunk in TextReceiveStream(
                    process.stdout,
                    encoding=server.encoding,
                    errors=server.encoding_error_handler,
                ):
                    lines = (buffer + chunk).split("\n")
                    buffer = lines.pop()
                    for line in lines:
                        try:
                            message = types.JSONRPCMessage.model_validate_json(line)
                        except Exception as exc:  # noqa: BLE001
                            logger.error("Error validating message: %s, %s", exc, line)
                            await read_stream_writer.send(exc)
                            continue

                        session_message = SessionMessage(message)
                        await read_stream_writer.send(session_message)
        except anyio.ClosedResourceError:
            await anyio.lowlevel.checkpoint()
        finally:
            logger.debug("stdout_reader closed")

    async def stdin_writer() -> None:
        assert process.stdin, "Opened process is missing stdin"

        try:
            async with write_stream_reader:
                async for session_message in write_stream_reader:
                    json = session_message.message.model_dump_json(
                        by_alias=True, exclude_none=True
                    )
                    await process.stdin.send(
                        (json + "\n").encode(
                            encoding=server.encoding,
                            errors=server.encoding_error_handler,
                        )
                    )
        except anyio.ClosedResourceError:
            await anyio.lowlevel.checkpoint()
        finally:
            logger.debug("stdin_writer closed")

    async with (
        anyio.create_task_group() as tg,
        process,
    ):
        tg.start_soon(stdout_reader)
        tg.start_soon(stdin_writer)
        tg.start_soon(stderr_reader)
        try:
            yield read_stream, write_stream, process.pid
        except Exception as exc:  # noqa: BLE001
            logger.error("Error closing process %s: %s", process.pid, exc)
        finally:
            # Clean up process to prevent any dangling orphaned processes
            logger.info("Terminated process %s", process.pid)
            # Some process never terminates, so we need to kill it.
            await terminate_windows_process(process)
            status = await process.wait()
            logger.info("Process %s exited with status %s", process.pid, status)
    logger.error("Process %s closed", "xx")


def _get_executable_command(command: str) -> str:
    """Copy of mcp.client.stdio._get_executable_command."""
    if sys.platform == "win32":
        return get_windows_executable_command(command)
    return command


async def _create_platform_compatible_process(
    command: str,
    args: list[str],
    env: dict[str, str] | None = None,
    cwd: Path | str | None = None,
) -> anyio.abc.Process:
    """Copy from mcp.client.stdio._create_platform_compatible_process."""
    if sys.platform == "win32" and hasattr(subprocess, "CREATE_NO_WINDOW"):
        creationflags = subprocess.CREATE_NO_WINDOW
    else:
        creationflags = 0
    process = await anyio.open_process(
        [command, *args], creationflags=creationflags, env=env, cwd=cwd
    )
    logger.info("launched process: %s, pid: %s", command, process.pid)

    return process<|MERGE_RESOLUTION|>--- conflicted
+++ resolved
@@ -52,10 +52,7 @@
     tuple[
         MemoryObjectReceiveStream[SessionMessage | Exception],
         MemoryObjectSendStream[SessionMessage],
-<<<<<<< HEAD
-=======
         int,
->>>>>>> 3f5eddfd
     ],
     None,
 ]:
