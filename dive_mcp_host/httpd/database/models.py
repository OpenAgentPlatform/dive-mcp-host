--- conflicted
+++ resolved
@@ -10,31 +10,7 @@
     model: str
     total_input_tokens: int
     total_output_tokens: int
-<<<<<<< HEAD
-    total_run_time: int
-
-
-class Options(BaseModel):
-    """Contains configuration options for user sessions and model usage."""
-
-    user_access_token: str | None
-    fingerprint: str | None
-    llm_model: LLMModel | None = Field(alias="LLM_Model")
-
-
-class NewMessage(BaseModel):
-    """Represents a newly created message in a chat conversation."""
-
-    role: str
-    content: str
-    created_at: datetime = Field(alias="createdAt")
-    chat_id: str = Field(alias="chatId")
-    message_id: str = Field(alias="messageId")
-    files: list[str]
-    id: int | None
-=======
     total_run_time: float
->>>>>>> 3e35d2d2
 
 
 # NOTE: Currently not used
