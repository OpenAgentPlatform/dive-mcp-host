--- conflicted
+++ resolved
@@ -24,27 +24,15 @@
     """Create the FastAPI app."""
     app = DiveHostAPI(lifespan=lifespan, config_path=config_path)
 
-<<<<<<< HEAD
-app.add_middleware(BaseHTTPMiddleware, dispatch=default_state)
-app.add_middleware(BaseHTTPMiddleware, dispatch=error_handler)
-app.include_router(openai)
-
-# desktop endpoints
-app.include_router(chat, prefix="/chat")
-app.include_router(tools)
-app.include_router(config)
-app.include_router(model_verify)
-
-# remote endpoints
-app.include_router(chat, prefix="/api/v1/mcp")
-=======
     app.add_middleware(BaseHTTPMiddleware, dispatch=default_state)
     app.add_middleware(BaseHTTPMiddleware, dispatch=error_handler)
     app.include_router(openai)
-    app.include_router(chat, prefix="/api")
-    app.include_router(tools, prefix="/api")
-    app.include_router(config, prefix="/api")
-    app.include_router(model_verify, prefix="/api")
+    app.include_router(chat)
+    app.include_router(tools)
+    app.include_router(config)
+    app.include_router(model_verify)
 
-    return app
->>>>>>> 776960fe
+    # remote endpoints
+    app.include_router(chat, prefix="/api/v1/mcp")
+
+    return app