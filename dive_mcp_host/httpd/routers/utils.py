--- conflicted
+++ resolved
@@ -444,16 +444,7 @@
                     # idk what is this
                     logger.warning("Unknown message type: %s", message)
             elif res_type == "values" and len(res_content["messages"]) >= 2:  # type: ignore  # noqa: PLR2004
-<<<<<<< HEAD
                 values_messages = res_content["messages"]  # type: ignore
-=======
-                logger.log(TRACE, "got values: %s", len(res_content["messages"]))  # type: ignore
-                latest_messages = res_content["messages"]  # type: ignore
-            else:
-                logger.warning(
-                    "unknown res_type: %s, res_content: %s", res_type, res_content
-                )
->>>>>>> 1bfc3bd6
 
             if event_type and content:
                 logger.log(
