import asyncio
import json
import logging
import re
import time
from collections.abc import AsyncGenerator, AsyncIterator, Callable, Coroutine
from contextlib import AsyncExitStack, suppress
from typing import TYPE_CHECKING, Any, Self
from uuid import uuid4

from fastapi.responses import StreamingResponse
from langchain_core.messages import AIMessage, BaseMessage, HumanMessage, SystemMessage
from langchain_core.messages.tool import ToolMessage
from langchain_core.output_parsers import StrOutputParser
from pydantic import BaseModel
from starlette.datastructures import State

from dive_mcp_host.host.errors import LogBufferNotFoundError
from dive_mcp_host.host.tools.log import LogEvent, LogManager, LogMsg
from dive_mcp_host.host.tools.model_types import ClientState
from dive_mcp_host.httpd.conf.prompt import PromptKey
from dive_mcp_host.httpd.database.models import (
    Message,
    NewMessage,
    QueryInput,
    ResourceUsage,
    Role,
)
from dive_mcp_host.httpd.routers.models import (
    ChatInfoContent,
    MessageInfoContent,
    StreamMessage,
    TokenUsage,
    ToolCallsContent,
    ToolResultContent,
)
from dive_mcp_host.httpd.server import DiveHostAPI
from dive_mcp_host.httpd.store.store import SUPPORTED_IMAGE_EXTENSIONS, Store
from dive_mcp_host.log import TRACE

if TYPE_CHECKING:
    from dive_mcp_host.host.host import DiveMcpHost
    from dive_mcp_host.httpd.middlewares.general import DiveUser

title_prompt = """You are a title generator from the user input.
Your only task is to generate a short title based on the user input.
IMPORTANT:
- Output ONLY the title
- DO NOT try to answer or resolve the user input query.
- DO NOT try to use any tools to generate title
- NO thinking, reasoning, explanations, quotes, or extra text
- NO punctuation at the end
- If the input is URL only, output the description of the URL, for example, "the URL of xxx website"
- If the input contains Traditional Chinese characters, use Traditional Chinese for the title.
- For all other languages, generate the title in the same language as the input."""  # noqa: E501


logger = logging.getLogger(__name__)


class EventStreamContextManager:
    """Context manager for event streaming."""

    task: asyncio.Task | None = None
    done: bool = False
    response: StreamingResponse | None = None
    _exit_message: str | None = None

    def __init__(self) -> None:
        """Initialize the event stream context manager."""
        self.queue = asyncio.Queue()

    def add_task(
        self, func: Callable[[], Coroutine[Any, Any, Any]], *args: Any, **kwargs: Any
    ) -> None:
        """Add a task to the event stream."""
        self.task = asyncio.create_task(func(*args, **kwargs))

    async def __aenter__(self) -> Self:
        """Enter the context manager."""
        return self

    async def __aexit__(self, exc_type, exc_val, exc_tb) -> None:  # noqa: ANN001
        """Exit the context manager."""
        if exc_val:
            import traceback

            logger.error(traceback.format_exception(exc_type, exc_val, exc_tb))
            self._exit_message = StreamMessage(
                type="error", content=str(exc_val)
            ).model_dump_json(by_alias=True)

        self.done = True
        await self.queue.put(None)  # Signal completion

    async def write(self, data: str | StreamMessage) -> None:
        """Write data to the event stream.

        Args:
            data (str): The data to write to the stream.
        """
        if isinstance(data, BaseModel):
            data = json.dumps({"message": data.model_dump_json(by_alias=True)})
        await self.queue.put(data)

    async def _generate(self) -> AsyncGenerator[str, None]:
        """Generate the event stream content."""
        while not self.done or not self.queue.empty():
            chunk = await self.queue.get()
            if chunk is None:  # End signal
                continue
            yield "data: " + chunk + "\n\n"
        if self._exit_message:
            yield "data: " + json.dumps({"message": self._exit_message}) + "\n\n"
        yield "data: [DONE]\n\n"

    def get_response(self) -> StreamingResponse:
        """Get the streaming response.

        Returns:
            StreamingResponse: The streaming response.
        """
        self.response = StreamingResponse(
            content=self._generate(),
            media_type="text/event-stream",
            headers={"Cache-Control": "no-cache", "Connection": "keep-alive"},
        )
        return self.response


class ChatError(Exception):
    """Chat error."""

    def __init__(self, message: str) -> None:
        """Initialize chat error."""
        self.message = message


class ChatProcessor:
    """Chat processor."""

    def __init__(
        self,
        app: DiveHostAPI,
        request_state: State,
        stream: EventStreamContextManager,
    ) -> None:
        """Initialize chat processor."""
        self.app = app
        self.request_state = request_state
        self.stream = stream
        self.store: Store = app.store
        self.dive_host: DiveMcpHost = app.dive_host["default"]
        self._str_output_parser = StrOutputParser()
        self.disable_dive_system_prompt = (
            app.model_config_manager.full_config.disable_dive_system_prompt
            if app.model_config_manager.full_config
            else False
        )

    async def handle_chat(  # noqa: C901, PLR0912, PLR0915
        self,
        chat_id: str | None,
        query_input: QueryInput | None,
        regenerate_message_id: str | None,
    ) -> tuple[str, TokenUsage]:
        """Handle chat."""
        chat_id = chat_id if chat_id else str(uuid4())
        dive_user: DiveUser = self.request_state.dive_user
        title = "New Chat"
        title_await = None

        if isinstance(query_input, QueryInput) and query_input.text:
            async with self.app.db_sessionmaker() as session:
                db = self.app.msg_store(session)
                if not await db.check_chat_exists(chat_id, dive_user["user_id"]):
                    title_await = asyncio.create_task(
                        self._generate_title(query_input.text)
                    )

        await self.stream.write(
            StreamMessage(
                type="chat_info",
                content=ChatInfoContent(id=chat_id, title=title),
            )
        )

        start = time.time()
        if regenerate_message_id:
            if query_input:
                query_message = await self._query_input_to_message(
                    query_input, message_id=regenerate_message_id
                )
            else:
                query_message = await self._get_history_user_input(
                    chat_id, regenerate_message_id
                )
        elif query_input:
            query_message = await self._query_input_to_message(
                query_input, message_id=str(uuid4())
            )
        else:
            query_message = None
        user_message, ai_message, current_messages = await self._process_chat(
            chat_id,
            query_message,
            is_resend=regenerate_message_id is not None,
        )
        end = time.time()
        if ai_message is None:
            if title_await:
                title_await.cancel()
            return "", TokenUsage()
        assert user_message.id
        assert ai_message.id

        if title_await:
            title = await title_await

        async with self.app.db_sessionmaker() as session:
            db = self.app.msg_store(session)
            if not await db.check_chat_exists(chat_id, dive_user["user_id"]):
                await db.create_chat(
                    chat_id, title, dive_user["user_id"], dive_user["user_type"]
                )

            if regenerate_message_id and query_message:
                await db.delete_messages_after(chat_id, query_message.id)  # type: ignore
                if query_input:
                    await db.update_message_content(
                        query_message.id,  # type: ignore
                        QueryInput(
                            text=query_input.text or "",
                            images=query_input.images or [],
                            documents=query_input.documents or [],
                            tool_calls=query_input.tool_calls,
                        ),
                    )

            for message in current_messages:
                assert message.id
                if isinstance(message, HumanMessage):
                    if not query_input or regenerate_message_id:
                        continue
                    await db.create_message(
                        NewMessage(
                            chatId=chat_id,
                            role=Role.USER,
                            messageId=message.id,
                            content=query_input.text or "",  # type: ignore
                            files=(
                                (query_input.images or [])
                                + (query_input.documents or [])
                            ),
                        ),
                    )
                elif isinstance(message, AIMessage):
                    if (
                        message.usage_metadata is None
                        or (duration := message.usage_metadata.get("total_duration"))
                        is None
                    ):
                        duration = 0 if message.id == ai_message.id else end - start
                    resource_usage = ResourceUsage(
                        model=message.response_metadata.get("model")
                        or message.response_metadata.get("model_name")
                        or "",
                        total_input_tokens=message.usage_metadata["input_tokens"]
                        if message.usage_metadata
                        else 0,
                        total_output_tokens=message.usage_metadata["output_tokens"]
                        if message.usage_metadata
                        else 0,
                        total_run_time=duration,
                    )
                    result = (
                        self._str_output_parser.invoke(message)
                        if message.content
                        else ""
                    )
                    await db.create_message(
                        NewMessage(
                            chatId=chat_id,
                            role=Role.ASSISTANT,
                            messageId=message.id,
                            content=result,
                            toolCalls=message.tool_calls,
                            resource_usage=resource_usage,
                        ),
                    )
                elif isinstance(message, ToolMessage):
                    if isinstance(message.content, list):
                        content = json.dumps(message.content)
                    elif isinstance(message.content, str):
                        content = message.content
                    else:
                        raise ValueError(
                            f"got unknown type: {type(message.content)}, "
                            f"data: {message.content}"
                        )
                    await db.create_message(
                        NewMessage(
                            chatId=chat_id,
                            role=Role.TOOL_RESULT,
                            messageId=message.id,
                            content=content,
                        ),
                    )

            await session.commit()

        logger.log(TRACE, "usermessage.id: %s", user_message.id)
        await self.stream.write(
            StreamMessage(
                type="message_info",
                content=MessageInfoContent(
                    userMessageId=user_message.id,
                    assistantMessageId=ai_message.id,
                ),
            )
        )

        await self.stream.write(
            StreamMessage(
                type="chat_info",
                content=ChatInfoContent(id=chat_id, title=title),
            )
        )

        token_usage = TokenUsage(
            totalInputTokens=ai_message.usage_metadata["input_tokens"]
            if ai_message.usage_metadata
            else 0,
            totalOutputTokens=ai_message.usage_metadata["output_tokens"]
            if ai_message.usage_metadata
            else 0,
            totalTokens=ai_message.usage_metadata["total_tokens"]
            if ai_message.usage_metadata
            else 0,
        )

        return result, token_usage

    async def handle_chat_with_history(
        self,
        chat_id: str,
        query_input: BaseMessage | None,
        history: list[BaseMessage],
        tools: list | None = None,
    ) -> tuple[str, TokenUsage]:
        """Handle chat with history.

        Args:
            chat_id (str): The chat ID.
            query_input (BaseMessage | None): The query input.
            history (list[BaseMessage]): The history.
            tools (list | None): The tools.

        Returns:
            tuple[str, TokenUsage]: The result and token usage.
        """
        _, ai_message, _ = await self._process_chat(
            chat_id, query_input, history, tools
        )
        usage = TokenUsage()
        if ai_message.usage_metadata:
            usage.total_input_tokens = ai_message.usage_metadata["input_tokens"]
            usage.total_output_tokens = ai_message.usage_metadata["output_tokens"]
            usage.total_tokens = ai_message.usage_metadata["total_tokens"]

        return str(ai_message.content), usage

    async def _process_chat(
        self,
        chat_id: str | None,
        query_input: str | QueryInput | BaseMessage | None,
        history: list[BaseMessage] | None = None,
        tools: list | None = None,
        is_resend: bool = False,
    ) -> tuple[HumanMessage, AIMessage, list[BaseMessage]]:
        messages = [*history] if history else []

        # if retry input is empty
        if query_input:
            if isinstance(query_input, str):
                messages.append(HumanMessage(content=query_input))
            elif isinstance(query_input, QueryInput):
                messages.append(await self._query_input_to_message(query_input))
            else:
                messages.append(query_input)

        dive_user: DiveUser = self.request_state.dive_user

        def _prompt_cb(_: Any) -> list[BaseMessage]:
            return messages

        prompt: str | Callable[..., list[BaseMessage]] | None = None
        if any(isinstance(m, SystemMessage) for m in messages):
            prompt = _prompt_cb
        elif self.disable_dive_system_prompt and (
            custom_prompt := self.app.prompt_config_manager.get_prompt(PromptKey.CUSTOM)
        ):
            prompt = custom_prompt
        elif system_prompt := self.app.prompt_config_manager.get_prompt(
            PromptKey.SYSTEM
        ):
            prompt = system_prompt

        chat = self.dive_host.chat(
            chat_id=chat_id,
            user_id=dive_user.get("user_id") or "default",
            tools=tools,
            system_prompt=prompt,
            disable_default_system_prompt=self.disable_dive_system_prompt,
        )
        async with AsyncExitStack() as stack:
            if chat_id:
                await stack.enter_async_context(
                    self.app.abort_controller.abort_signal(chat_id, chat.abort)
                )
            await stack.enter_async_context(chat)
            response_generator = chat.query(
                messages,
                stream_mode=["messages", "values", "updates"],
                is_resend=is_resend,
            )
            return await self._handle_response(response_generator)

        raise RuntimeError("Unreachable")

    async def _stream_text_msg(self, message: AIMessage) -> None:
        content = self._str_output_parser.invoke(message)
        if content:
            await self.stream.write(StreamMessage(type="text", content=content))
        if message.response_metadata.get("stop_reason") == "max_tokens":
            await self.stream.write(
                StreamMessage(
                    type="error",
                    content="stop_reason: max_tokens",
                )
            )

    async def _stream_tool_calls_msg(self, message: AIMessage) -> None:
        await self.stream.write(
            StreamMessage(
                type="tool_calls",
                content=[
                    ToolCallsContent(name=c["name"], arguments=c["args"])
                    for c in message.tool_calls
                ],
            )
        )

    async def _stream_tool_result_msg(self, message: ToolMessage) -> None:
        result = message.content
        with suppress(json.JSONDecodeError):
            if isinstance(result, list):
                result = [json.loads(r) if isinstance(r, str) else r for r in result]
            else:
                result = json.loads(result)
        await self.stream.write(
            StreamMessage(
                type="tool_result",
                content=ToolResultContent(name=message.name or "", result=result),
            )
        )

    async def _handle_response(  # noqa: C901, PLR0912
        self, response: AsyncIterator[dict[str, Any] | Any]
    ) -> tuple[HumanMessage | Any, AIMessage | Any, list[BaseMessage]]:
        """Handle response.

        Returns:
            tuple[HumanMessage | Any, AIMessage | Any, list[BaseMessage]]:
            The human message, the AI message, and all messages of the current query.
        """
        user_message = None
        ai_message = None
        values_messages: list[BaseMessage] = []
        current_messages: list[BaseMessage] = []
        async for res_type, res_content in response:
            if res_type == "messages":
                message, _ = res_content
                if isinstance(message, AIMessage):
                    logger.log(TRACE, "got AI message: %s", message.model_dump_json())
                    if message.content:
                        await self._stream_text_msg(message)
                elif isinstance(message, ToolMessage):
                    logger.log(TRACE, "got tool message: %s", message.model_dump_json())
                    await self._stream_tool_result_msg(message)
                else:
                    # idk what is this
                    logger.warning("Unknown message type: %s", message)
            elif res_type == "values" and len(res_content["messages"]) >= 2:  # type: ignore  # noqa: PLR2004
                values_messages = res_content["messages"]  # type: ignore
            elif res_type == "updates":
                # Get tool call message
                if not isinstance(res_content, dict):
                    continue

                for value in res_content.values():
                    if not isinstance(value, dict):
                        continue

                    msgs = value.get("messages", [])
                    for msg in msgs:
                        if isinstance(msg, AIMessage) and msg.tool_calls:
                            logger.log(
                                TRACE,
                                "got tool call message: %s",
                                msg.model_dump_json(),
                            )
                            await self._stream_tool_calls_msg(msg)

        # Find the most recent user and AI messages from newest to oldest
        user_message = next(
            (msg for msg in reversed(values_messages) if isinstance(msg, HumanMessage)),
            None,
        )
        ai_message = next(
            (msg for msg in reversed(values_messages) if isinstance(msg, AIMessage)),
            None,
        )
        if user_message:
            current_messages = values_messages[values_messages.index(user_message) :]

        return user_message, ai_message, current_messages

    async def _generate_title(self, query: str) -> str:
        """Generate title."""
        chat = self.dive_host.chat(
            tools=[],  # do not use tools
            system_prompt=title_prompt,
            volatile=True,
        )
<<<<<<< HEAD
        async with chat:
            response = await chat.active_agent.ainvoke(
                {"messages": [HumanMessage(content=query)]}
            )
            if isinstance(response["messages"][-1], AIMessage):
                return response["messages"][-1].content
=======
        try:
            async with chat:
                response = await chat.active_agent.ainvoke(
                    {"messages": [HumanMessage(content=query)]}
                )
                if isinstance(response["messages"][-1], AIMessage):
                    return strip_title(response["messages"][-1].content)
        except Exception as e:
            logger.exception("Error generating title: %s", e)
>>>>>>> 2ae89169
        return "New Chat"

    async def _process_history_messages(
        self, history_messages: list[Message], history: list[BaseMessage]
    ) -> list[BaseMessage]:
        """Process history messages."""
        for message in history_messages:
            files: list[str] = message.files
            if not files:
                message_content = message.content.strip()
                if message.role == Role.USER:
                    history.append(
                        HumanMessage(content=message_content, id=message.message_id)
                    )
                else:
                    history.append(
                        AIMessage(content=message_content, id=message.message_id)
                    )
            else:
                content = []
                if message.content:
                    content.append(
                        {
                            "type": "text",
                            "text": message.content,
                        }
                    )

                for file_path in files:
                    local_path = file_path
                    if any(
                        local_path.endswith(suffix)
                        for suffix in SUPPORTED_IMAGE_EXTENSIONS
                    ):
                        base64_image = await self.store.get_image(local_path)

                        content.append(
                            {
                                "type": "text",
                                "text": f"![Image]({base64_image})",
                            }
                        )
                        content.append(
                            {
                                "type": "image_url",
                                "image_url": {
                                    "url": base64_image,
                                },
                            }
                        )
                    else:
                        base64_document, _ = await self.store.get_document(local_path)
                        content.append(
                            {
                                "type": "text",
                                "text": f"source: {local_path}, content: {base64_document}",  # noqa: E501
                            },
                        )

                if message.role == Role.ASSISTANT:
                    history.append(AIMessage(content=content, id=message.message_id))
                else:
                    history.append(HumanMessage(content=content, id=message.message_id))

        return history

    async def _query_input_to_message(
        self, query_input: QueryInput, message_id: str | None = None
    ) -> HumanMessage:
        """Convert query input to message."""
        content = []

        if query_input.text:
            content.append(
                {
                    "type": "text",
                    "text": query_input.text,
                }
            )

        for image in query_input.images or []:
            local_path = image
            base64_image = await self.store.get_image(local_path)
            content.append(
                {
                    "type": "text",
                    "text": f"![Image]({base64_image})",
                }
            )
            content.append(
                {
                    "type": "image_url",
                    "image_url": {
                        "url": base64_image,
                    },
                }
            )

        for document in query_input.documents or []:
            local_path = document
            base64_document, _ = await self.store.get_document(local_path)
            content.append(
                {
                    "type": "text",
                    "text": f"source: {local_path}, content: {base64_document}",
                },
            )

        return HumanMessage(content=content, id=message_id)

    async def _get_history_user_input(
        self, chat_id: str, message_id: str
    ) -> BaseMessage:
        """Get the last user input message from history."""
        dive_user: DiveUser = self.request_state.dive_user
        async with self.app.db_sessionmaker() as session:
            db = self.app.msg_store(session)
            chat = await db.get_chat_with_messages(chat_id, dive_user["user_id"])
            if chat is None:
                raise ChatError("chat not found")
            message = None
            for i in chat.messages:
                if i.role == Role.USER:
                    message = i
                if i.message_id == message_id:
                    break
            else:
                message = None
            if message is None:
                raise ChatError("message not found")

            return (
                await self._process_history_messages(
                    [message],
                    [],
                )
            )[0]


class LogStreamHandler:
    """Handles streaming of logs."""

    def __init__(
        self,
        stream: EventStreamContextManager,
        log_manager: LogManager,
        stream_until: ClientState | None = None,
        stop_on_notfound: bool = True,
        max_retries: int = 10,
    ) -> None:
        """Initialize the log processor."""
        self._stream = stream
        self._log_manager = log_manager
        self._end_event = asyncio.Event()
        self._stop_on_notfound = stop_on_notfound
        self._max_retries = max_retries

        self._stream_until: set[ClientState] = {
            ClientState.CLOSED,
            ClientState.FAILED,
        }
        if stream_until:
            self._stream_until.add(stream_until)

    async def _log_listener(self, msg: LogMsg) -> None:
        await self._stream.write(msg.model_dump_json())
        if msg.client_state in self._stream_until:
            self._end_event.set()

    async def stream_logs(self, server_name: str) -> None:
        """Stream logs from specific MCP server.

        Keep the connection open until client disconnects or
        client state is reached.

        If self._stop_on_notfound is False, it will keep retrying until
        the log buffer is found or max retries is reached.
        """
        while self._max_retries > 0:
            self._max_retries -= 1

            try:
                async with self._log_manager.listen_log(
                    name=server_name,
                    listener=self._log_listener,
                ):
                    with suppress(asyncio.CancelledError):
                        await self._end_event.wait()
                        break
            except LogBufferNotFoundError as e:
                logger.warning(
                    "Log buffer not found for server %s, retries left: %d",
                    server_name,
                    self._max_retries,
                )

                msg = LogMsg(
                    event=LogEvent.STREAMING_ERROR,
                    body=f"Error streaming logs: {e}",
                    mcp_server_name=server_name,
                )
                await self._stream.write(msg.model_dump_json())

                if self._stop_on_notfound or self._max_retries == 0:
                    break

                await asyncio.sleep(1)

            except Exception as e:
                logger.exception("Error in log streaming for server %s", server_name)
                msg = LogMsg(
                    event=LogEvent.STREAMING_ERROR,
                    body=f"Error streaming logs: {e}",
                    mcp_server_name=server_name,
                )
                await self._stream.write(msg.model_dump_json())
                break


def strip_title(title: str) -> str:
    """Strip the title, remove any tags."""
    title = re.sub(r"\s*<.+>.*?</.+>\s*", "", title, flags=re.DOTALL)
    return " ".join(title.split())<|MERGE_RESOLUTION|>--- conflicted
+++ resolved
@@ -533,14 +533,6 @@
             system_prompt=title_prompt,
             volatile=True,
         )
-<<<<<<< HEAD
-        async with chat:
-            response = await chat.active_agent.ainvoke(
-                {"messages": [HumanMessage(content=query)]}
-            )
-            if isinstance(response["messages"][-1], AIMessage):
-                return response["messages"][-1].content
-=======
         try:
             async with chat:
                 response = await chat.active_agent.ainvoke(
@@ -550,7 +542,6 @@
                     return strip_title(response["messages"][-1].content)
         except Exception as e:
             logger.exception("Error generating title: %s", e)
->>>>>>> 2ae89169
         return "New Chat"
 
     async def _process_history_messages(
