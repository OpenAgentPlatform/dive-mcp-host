--- conflicted
+++ resolved
@@ -119,13 +119,10 @@
             self.mcp_config = cwd.joinpath("mcp_config.json")
         if not self.command_alias_config:
             self.command_alias_config = cwd.joinpath("command_alias.json")
-<<<<<<< HEAD
         if not self.plugin_config:
             self.plugin_config = cwd.joinpath("plugin_config.json")
-=======
         if not self.log_dir:
             self.log_dir = cwd.joinpath("logs")
->>>>>>> 8d4b2d24
         return self
 
     @classmethod
