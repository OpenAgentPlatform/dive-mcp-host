--- conflicted
+++ resolved
@@ -1,20 +1,19 @@
-<<<<<<< HEAD
 import json
 from typing import cast
+from unittest.mock import MagicMock
 
 import pytest
-from langchain_core.messages import AIMessage, HumanMessage, ToolCall, ToolMessage
+from langchain_core.messages import (
+    AIMessage,
+    HumanMessage,
+    SystemMessage,
+    ToolCall,
+    ToolMessage,
+)
 from pydantic import AnyUrl
-=======
-from typing import Any, cast
-from unittest.mock import MagicMock
-import pytest
-from langchain_core.messages import BaseMessage, HumanMessage, SystemMessage
->>>>>>> 412dedfa
 
 from dive_mcp_host.host.conf import CheckpointerConfig, HostConfig, LLMConfig
 from dive_mcp_host.host.host import DiveMcpHost
-<<<<<<< HEAD
 from dive_mcp_host.host.tools import ServerConfig
 from dive_mcp_host.models.fake import FakeMessageToolModel, default_responses
 from tests.helper import SQLITE_URI
@@ -33,9 +32,6 @@
             ],
         ),
     }
-=======
-from dive_mcp_host.models.fake import FakeMessageToolModel, default_responses
->>>>>>> 412dedfa
 
 
 @pytest.mark.asyncio
@@ -110,19 +106,13 @@
 
 
 @pytest.mark.asyncio
-<<<<<<< HEAD
 async def test_get_messages(echo_tool_stdio_config: dict[str, ServerConfig]) -> None:
     """Test the get_messages."""
-=======
-async def test_callable_system_prompt() -> None:
-    """Test that the system prompt can be a callable."""
->>>>>>> 412dedfa
-    config = HostConfig(
-        llm=LLMConfig(
-            model="fake",
-            modelProvider="dive",
-        ),
-<<<<<<< HEAD
+    config = HostConfig(
+        llm=LLMConfig(
+            model="fake",
+            modelProvider="dive",
+        ),
         mcp_servers=echo_tool_stdio_config,
         checkpointer=CheckpointerConfig(uri=AnyUrl(SQLITE_URI)),
     )
@@ -155,7 +145,9 @@
             assert len(messages) > 0
 
             human_messages = [msg for msg in messages if isinstance(msg, HumanMessage)]
-            assert any(msg.content == "Hello, world! 許個願望吧" for msg in human_messages)
+            assert any(
+                msg.content == "Hello, world! 許個願望吧" for msg in human_messages
+            )
 
             ai_messages = [msg for msg in messages if isinstance(msg, AIMessage)]
             assert any(msg.content == "Call echo tool" for msg in ai_messages)
@@ -169,7 +161,16 @@
 
             empty_messages = await mcp_host.get_messages("non_existent_thread_id")
             assert len(empty_messages) == 0
-=======
+
+
+@pytest.mark.asyncio
+async def test_callable_system_prompt() -> None:
+    """Test that the system prompt can be a callable."""
+    config = HostConfig(
+        llm=LLMConfig(
+            model="fake",
+            modelProvider="dive",
+        ),
         mcp_servers={},
     )
     msgs = [
@@ -211,5 +212,4 @@
         assert len(model.query_history) == 2
         assert model.query_history[0].content == "You are a helpful assistant."
         assert model.query_history[1].content == "Line 2!"
-        assert mock_system_prompt.call_count == 1
->>>>>>> 412dedfa
+        assert mock_system_prompt.call_count == 1