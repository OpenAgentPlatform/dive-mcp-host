--- conflicted
+++ resolved
@@ -390,8 +390,7 @@
 
     body = response.json()
     # Verify the exception message
-<<<<<<< HEAD
-    assert "Chat ID and Message ID are required" in str(excinfo.value)
+    assert "Chat ID and Message ID are required" in body["message"]
 
 
 def test_chat_with_tool_calls(test_client, monkeypatch):  # noqa: C901, PLR0915
@@ -607,7 +606,4 @@
 
     assert has_tool_call_msg, "Tool call message not found in database"
     assert has_tool_result_msg, "Tool result message not found in database"
-    assert has_assistant_msg, "Assistant message not found in database"
-=======
-    assert "Chat ID and Message ID are required" in body["message"]
->>>>>>> 1bfc3bd6
+    assert has_assistant_msg, "Assistant message not found in database"