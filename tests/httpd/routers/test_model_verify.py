import json
import os
import re
from contextlib import suppress
from typing import cast

import httpx
import pytest
from fastapi import status
from openai import AuthenticationError

from dive_mcp_host.httpd.routers.model_verify import ToolVerifyState
from tests import helper

MOCK_MODEL_SETTING = {
    "model": "gpt-4o-mini",
    "modelProvider": "openai",
    "apiKey": "openai-api-key",
    "temperature": 0.7,
    "topP": 0.9,
    "maxTokens": 4000,
    "active": True,
    "configuration": {"base_url": "https://api.openai.com/v1"},
}


def test_do_verify_model_with_env_api_key(test_client):
    """Test the /api/model_verify POST endpoint."""
    if not os.environ.get("OPENAI_API_KEY"):
        pytest.skip("OPENAI_API_KEY is not set")
    client, _ = test_client

    # Prepare test data
    test_settings = {
        "modelSettings": {
            **MOCK_MODEL_SETTING,
            "apiKey": os.environ.get("OPENAI_API_KEY"),
        },
    }

    # Send request
    response = client.post(
        "/model_verify",
        json=test_settings,
    )

    # Verify response status code
    assert response.status_code == status.HTTP_200_OK

    # Parse JSON response
    response_data = cast("dict", response.json())

    # Validate result structure
    helper.dict_subset(
        response_data,
        {
            "success": True,
            "connecting": {
                "success": True,
                "final_state": "CONNECTED",
                "error_msg": None,
            },
            "supportTools": {
                "success": True,
                "final_state": "TOOL_RESPONDED",
                "error_msg": None,
            },
            "supportToolsInPrompt": {
                "success": False,
                "final_state": "SKIPPED",
                "error_msg": None,
            },
        },
    )


def test_verify_model_streaming_with_env_api_key(test_client):
    """Test the /api/model_verify/streaming POST endpoint."""
    if not os.environ.get("OPENAI_API_KEY"):
        pytest.skip("OPENAI_API_KEY is not set")
    # Get client and app from test_client fixture
    client, _ = test_client

    # Prepare test data
    test_model_settings = {
        "modelSettings": [
            {
                **MOCK_MODEL_SETTING,
                "apiKey": os.environ.get("OPENAI_API_KEY"),
            },
        ],
    }

    # Send request
    response = client.post(
        "/model_verify/streaming",
        json=test_model_settings,
    )

    # Verify response status code for SSE stream
    assert response.status_code == status.HTTP_200_OK

    # Verify response headers for SSE
    assert "text/event-stream" in response.headers.get("Content-Type")
    assert "Cache-Control" in response.headers
    assert "Connection" in response.headers

    # Verify content contains expected SSE format
    content = response.content.decode()
    # assert the basic format
    assert "data: " in content
    assert "data: [DONE]\n\n" in content

    # extract and parse the JSON data
    data_messages = re.findall(r"data: (.*?)\n\n", content)
    for data in data_messages:
        if data != "[DONE]":
            json_obj = json.loads(data)
            assert "type" in json_obj
            if json_obj["type"] == "progress":
                step = json_obj.get("step")
                test_type = json_obj.get("testType")

                if step == 1 and test_type == "connection":
                    helper.dict_subset(
                        json_obj,
                        {
                            "step": 1,
                            "modelName": "gpt-4o-mini",
                            "testType": "connection",
                            "ok": True,
                            "finalState": "CONNECTED",
                            "error": None,
                        },
                    )
                elif step == 2 and test_type == "tools":
                    helper.dict_subset(
                        json_obj,
                        {
                            "step": 2,
                            "modelName": "gpt-4o-mini",
                            "testType": "tools",
                            "ok": True,
                            "finalState": "TOOL_RESPONDED",
                            "error": None,
                        },
                    )
                elif step == 3 and test_type == "tools_in_prompt":
                    helper.dict_subset(
                        json_obj,
                        {
                            "step": 3,
                            "modelName": "gpt-4o-mini",
                            "testType": "tools_in_prompt",
                            "ok": False,
                            "finalState": "SKIPPED",
                            "error": None,
                        },
                    )

            elif json_obj["type"] == "final":
                helper.dict_subset(
                    json_obj,
                    {
                        "type": "final",
                        "results": [
                            {
                                "modelName": "gpt-4o-mini",
                                "connection": {
                                    "ok": True,
                                    "finalState": "CONNECTED",
                                    "error": None,
                                },
                                "tools": {
                                    "ok": True,
                                    "finalState": "TOOL_RESPONDED",
                                    "error": None,
                                },
                                "toolsInPrompt": {
                                    "ok": False,
                                    "finalState": "SKIPPED",
                                    "error": None,
                                },
                            },
                        ],
                    },
                )


def test_do_verify_model_with_mock_key_should_fail(test_client):
    """Test the /api/model_verify POST endpoint with mock API key."""
    client, _ = test_client

    # Prepare test data
    test_settings = {
        "modelSettings": MOCK_MODEL_SETTING,
    }

    with suppress(AuthenticationError):
        client.post(
            "/model_verify",
            json=test_settings,
        )


def test_verify_model_streaming_with_mock_key_should_fail(test_client):
    """Test the /api/model_verify/streaming POST endpoint with mock API key."""
    # Get client and app from test_client fixture
    client, _ = test_client

    # Prepare test data
    test_model_settings = {
        "modelSettings": [
            MOCK_MODEL_SETTING,
        ],
    }

    with suppress(AuthenticationError):
        client.post(
            "/model_verify/streaming",
            json=test_model_settings,
        )


def _check_verify_streaming_response(
    response: httpx.Response,
    model_name: str,
    need_tools_in_prompt: bool = False,
    bind_tool_finial_result: ToolVerifyState = ToolVerifyState.TOOL_RESPONDED,
    bind_tool_error: str | None = None,
) -> None:
    assert response.status_code == status.HTTP_200_OK, response.content

    # Verify response headers for SSE
    assert "text/event-stream" in response.headers.get("Content-Type")
    assert "Cache-Control" in response.headers
    assert "Connection" in response.headers

    # Verify content contains expected SSE format
    content = response.content.decode()
    # assert the basic format
    assert "data: " in content
    assert "data: [DONE]\n\n" in content

    check_connection = False
    check_tools = False
    check_final = False
    check_tools_in_prompt = False

    # extract and parse the JSON data
    for json_obj in helper.extract_stream(content):
        assert "type" in json_obj
        if json_obj["type"] == "progress":
            step = json_obj.get("step")
            test_type = json_obj.get("testType")

            if step == 1 and test_type == "connection":
                helper.dict_subset(
                    json_obj,
                    {
                        "step": 1,
                        "modelName": model_name,
                        "testType": "connection",
                        "ok": True,
                        "finalState": "CONNECTED",
                        "error": None,
                    },
                )
                check_connection = True
            elif step == 2 and test_type == "tools":
                helper.dict_subset(
                    json_obj,
                    {
                        "step": 2,
                        "modelName": model_name,
                        "testType": "tools",
                        "ok": not need_tools_in_prompt,
                        "finalState": bind_tool_finial_result,
                        "error": bind_tool_error,
                    },
                )
                check_tools = True
            elif step == 3 and test_type == "tools_in_prompt":
                helper.dict_subset(
                    json_obj,
                    {
                        "step": 3,
                        "modelName": model_name,
                        "testType": "tools_in_prompt",
                        "ok": need_tools_in_prompt,
                        "finalState": (
                            "TOOL_RESPONDED" if need_tools_in_prompt else "SKIPPED"
                        ),
                        "error": None,
                    },
                )
                check_tools_in_prompt = True
        elif json_obj["type"] == "final":
            helper.dict_subset(
                json_obj,
                {
                    "type": "final",
                    "results": [
                        {
                            "modelName": model_name,
                            "connection": {
                                "ok": True,
                                "finalState": "CONNECTED",
                                "error": None,
                            },
                            "tools": {
                                "ok": not need_tools_in_prompt,
                                "finalState": bind_tool_finial_result,
                                "error": bind_tool_error,
                            },
                            "toolsInPrompt": {
                                "ok": need_tools_in_prompt,
                                "finalState": (
                                    "SKIPPED"
                                    if not need_tools_in_prompt
                                    else "TOOL_RESPONDED"
                                ),
                                "error": None,
                            },
                        },
                    ],
                },
            )
            check_final = True

    assert check_connection
    assert check_tools
    assert check_tools_in_prompt
    assert check_final


def test_verify_ollama(test_client):
    """Test the /api/model_verify POST endpoint with ollama."""
    client, _ = test_client

    if (base_url := os.environ.get("OLLAMA_URL")) and (
        olama_model := os.environ.get("OLLAMA_MODEL")
    ):
        test_model_settings = {
            "modelSettings": [
                {
                    "model": olama_model,
                    "provider": "ollama",
                    "modelProvider": "ollama",
                    "configuration": {"baseURL": base_url},
                },
            ],
        }
        response = client.post(
            "/model_verify/streaming",
            json=test_model_settings,
        )
        _check_verify_streaming_response(
            response,
            olama_model,
            need_tools_in_prompt=True,
            bind_tool_finial_result=ToolVerifyState.SKIPPED,
        )
    else:
        pytest.skip("OLLAMA_URL is not set")


def test_verify_google(test_client):
    """Test the /api/model_verify POST endpoint with google."""
    client, _ = test_client

    if api_key := os.environ.get("GOOGLE_API_KEY"):
        model_name = "gemini-2.0-flash"
        test_model_settings = {
            "modelSettings": [
                {
                    "model": model_name,
                    "modelProvider": "google-genai",
                    "apiKey": api_key,
                    "configuration": {
                        "temperature": 0.0,
                        "topP": 0,
                    },
                },
            ],
        }
        response = client.post(
            "/model_verify/streaming",
            json=test_model_settings,
        )
        _check_verify_streaming_response(response, model_name)
    else:
        pytest.skip("GOOGLE_API_KEY is not set")


def test_verify_anthropic(test_client):
    """Test the /api/model_verify POST endpoint with anthropic."""
    client, _ = test_client

    if api_key := os.environ.get("ANTHROPIC_API_KEY"):
        model_name = "claude-3-7-sonnet-20250219"
        test_model_settings = {
            "modelSettings": [
                {
                    "model": model_name,
                    "modelProvider": "anthropic",
                    "apiKey": api_key,
                },
            ],
        }
        response = client.post(
            "/model_verify/streaming",
            json=test_model_settings,
        )
        _check_verify_streaming_response(response, model_name)
    else:
        pytest.skip("ANTHROPIC_API_KEY is not set")


def test_verify_bedrock(test_client):
    """Test the /api/model_verify POST endpoint with bedrock."""
    client, _ = test_client

    if (key_id := os.environ.get("BEDROCK_ACCESS_KEY_ID")) and (
        access_key := os.environ.get("BEDROCK_SECRET_ACCESS_KEY")
    ):
        model_name = "us.anthropic.claude-3-7-sonnet-20250219-v1:0"
        token = os.environ.get("BEDROCK_SESSION_TOKEN")
        test_model_settings = {
            "modelSettings": [
                {
                    "model": model_name,
                    "modelProvider": "bedrock",
                    "credentials": {
                        "accessKeyId": key_id,
                        "secretAccessKey": access_key,
                        "sessionToken": token or "",
                    },
                    "region": "us-east-1",
                },
            ],
        }
        response = client.post(
            "/model_verify/streaming",
            json=test_model_settings,
        )
        _check_verify_streaming_response(response, model_name)
    else:
        pytest.skip("BEDROCK_ACCESS_KEY_ID and BEDROCK_SECRET_ACCESS_KEY are not set")


def test_verify_mistralai(test_client):
    """Test the /api/model_verify POST endpoint with mistralai."""
    client, _ = test_client

    if api_key := os.environ.get("MISTRAL_API_KEY"):
        model_name = "mistral-large-latest"
        test_model_settings = {
            "modelSettings": [
                {
                    "model": model_name,
                    "modelProvider": "mistralai",
                    "apiKey": api_key,
                    "configuration": {
                        "temperature": 0.5,
                        "topP": 0.5,
                        "baseURL": "https://api.mistral.ai/v1",
                    },
                },
            ],
        }
        response = client.post(
            "/model_verify/streaming",
            json=test_model_settings,
        )
        _check_verify_streaming_response(response, model_name)
    else:
        pytest.skip("MISTRAL_API_KEY is not set")


def test_verify_siliconflow(test_client):
    """Test the /api/model_verify POST endpoint with siliconflow."""
    client, _ = test_client

    if api_key := os.environ.get("SILICONFLOW_API_KEY"):
        model_name = "Qwen/Qwen2.5-7B-Instruct"
        test_model_settings = {
            "modelSettings": [
                {
                    "model": model_name,
                    "modelProvider": "openai",
                    "apiKey": api_key,
                    "configuration": {
                        "baseURL": "https://api.siliconflow.com/v1",
                    },
                },
            ],
        }
        response = client.post(
            "/model_verify/streaming",
            json=test_model_settings,
        )
        _check_verify_streaming_response(response, model_name)
    else:
        pytest.skip("SILICONFLOW_API_KEY is not set")


<<<<<<< HEAD
def test_verify_azure_openapi(test_client):
    """Test the /api/model_verify POST endpoint with azure openai."""
=======
def test_verify_azure(test_client):
    """Test the /api/model_verify POST endpoint with azure."""
>>>>>>> 2ae89169
    client, _ = test_client

    if (
        (api_key := os.environ.get("AZURE_OPENAI_API_KEY"))
        and (endpoint := os.environ.get("AZURE_OPENAI_ENDPOINT"))
        and (deployment_name := os.environ.get("AZURE_OPENAI_DEPLOYMENT_NAME"))
        and (api_version := os.environ.get("AZURE_OPENAI_API_VERSION"))
    ):
<<<<<<< HEAD
        model_name = "gpt4"
=======
        model_name = "gpt-4o"
>>>>>>> 2ae89169
        test_model_settings = {
            "modelSettings": [
                {
                    "model": model_name,
                    "modelProvider": "azure_openai",
                    "apiKey": api_key,
<<<<<<< HEAD
                    "apiVersion": api_version,
                    "azureEndpoint": endpoint,
                    "azureDeployment": deployment_name,
                    "maxTokens": 800,
                    "configuration": {
                        "temperature": 0.7,
                        "topP": 0,
=======
                    "azureEndpoint": endpoint,
                    "azureDeployment": deployment_name,
                    "apiVersion": api_version,
                },
            ],
        }
        response = client.post(
            "/model_verify/streaming",
            json=test_model_settings,
        )
        _check_verify_streaming_response(response, model_name)
    else:
        pytest.skip("SILICONFLOW_API_KEY is not set")


def test_verify_openrouter_tool_in_prompt(test_client):
    """Test the /api/model_verify POST endpoint with openrouter.

    Use a model that needs tools in prompt.
    """
    client, _ = test_client

    if api_key := os.environ.get("OPENROUTER_API_KEY"):
        model_name = "qwen/qwen3-32b"
        test_model_settings = {
            "modelSettings": [
                {
                    "model": model_name,
                    "modelProvider": "openai",
                    "apiKey": api_key,
                    "configuration": {
                        "baseURL": "https://openrouter.ai/api/v1",
>>>>>>> 2ae89169
                    },
                },
            ],
        }
        response = client.post(
            "/model_verify/streaming",
            json=test_model_settings,
        )
<<<<<<< HEAD
        _check_verify_streaming_response(response, model_name)
    else:
        pytest.skip(
            "AZURE_OPENAI_API_KEY, AZURE_OPENAI_ENDPOINT, AZURE_OPENAI_DEPLOYMENT_NAME,"
            " AZURE_OPENAI_API_VERSION are not set"
        )
=======
        _check_verify_streaming_response(
            response,
            model_name,
            need_tools_in_prompt=True,
            bind_tool_finial_result=ToolVerifyState.ERROR,
            bind_tool_error="{'message': 'Provider returned error', 'code': 502, 'metadata': {'raw': '{\"error\":{\"message\":\"inference exception\"}}', 'provider_name': 'DeepInfra'}}",  # noqa: E501
        )
    else:
        pytest.skip("OPENROUTER_API_KEY is not set")
>>>>>>> 2ae89169
<|MERGE_RESOLUTION|>--- conflicted
+++ resolved
@@ -505,13 +505,8 @@
         pytest.skip("SILICONFLOW_API_KEY is not set")
 
 
-<<<<<<< HEAD
-def test_verify_azure_openapi(test_client):
-    """Test the /api/model_verify POST endpoint with azure openai."""
-=======
 def test_verify_azure(test_client):
     """Test the /api/model_verify POST endpoint with azure."""
->>>>>>> 2ae89169
     client, _ = test_client
 
     if (
@@ -520,26 +515,13 @@
         and (deployment_name := os.environ.get("AZURE_OPENAI_DEPLOYMENT_NAME"))
         and (api_version := os.environ.get("AZURE_OPENAI_API_VERSION"))
     ):
-<<<<<<< HEAD
-        model_name = "gpt4"
-=======
         model_name = "gpt-4o"
->>>>>>> 2ae89169
         test_model_settings = {
             "modelSettings": [
                 {
                     "model": model_name,
                     "modelProvider": "azure_openai",
                     "apiKey": api_key,
-<<<<<<< HEAD
-                    "apiVersion": api_version,
-                    "azureEndpoint": endpoint,
-                    "azureDeployment": deployment_name,
-                    "maxTokens": 800,
-                    "configuration": {
-                        "temperature": 0.7,
-                        "topP": 0,
-=======
                     "azureEndpoint": endpoint,
                     "azureDeployment": deployment_name,
                     "apiVersion": api_version,
@@ -552,7 +534,10 @@
         )
         _check_verify_streaming_response(response, model_name)
     else:
-        pytest.skip("SILICONFLOW_API_KEY is not set")
+        pytest.skip(
+            "AZURE_OPENAI_API_KEY, AZURE_OPENAI_ENDPOINT, AZURE_OPENAI_DEPLOYMENT_NAME,"
+            " AZURE_OPENAI_API_VERSION are not set"
+        )
 
 
 def test_verify_openrouter_tool_in_prompt(test_client):
@@ -572,23 +557,14 @@
                     "apiKey": api_key,
                     "configuration": {
                         "baseURL": "https://openrouter.ai/api/v1",
->>>>>>> 2ae89169
-                    },
-                },
-            ],
-        }
-        response = client.post(
-            "/model_verify/streaming",
-            json=test_model_settings,
-        )
-<<<<<<< HEAD
-        _check_verify_streaming_response(response, model_name)
-    else:
-        pytest.skip(
-            "AZURE_OPENAI_API_KEY, AZURE_OPENAI_ENDPOINT, AZURE_OPENAI_DEPLOYMENT_NAME,"
-            " AZURE_OPENAI_API_VERSION are not set"
-        )
-=======
+                    },
+                },
+            ],
+        }
+        response = client.post(
+            "/model_verify/streaming",
+            json=test_model_settings,
+        )
         _check_verify_streaming_response(
             response,
             model_name,
@@ -597,5 +573,4 @@
             bind_tool_error="{'message': 'Provider returned error', 'code': 502, 'metadata': {'raw': '{\"error\":{\"message\":\"inference exception\"}}', 'provider_name': 'DeepInfra'}}",  # noqa: E501
         )
     else:
-        pytest.skip("OPENROUTER_API_KEY is not set")
->>>>>>> 2ae89169
+        pytest.skip("OPENROUTER_API_KEY is not set")